#-*-coding:utf-8-*-
"""
@package bcmd.base
@brief Base implementations of the command interfaces

@author Sebastian Thiel
@copyright [GNU Lesser General Public License](https://www.gnu.org/licenses/lgpl.html)
"""
__all__ = ['CommandBase', 'SubCommandBase', 'InputError']

import sys
import logging


import bapp
from butility import (LazyMixin,
                      DictObject)
from bprocess import ProcessAwareApplication

from .argparse import ( ArgumentError,
                        ArgumentTypeError,
                        ParserError )
from .interfaces import ( ICommand,
                          ISubCommand )
from .utility import ( CommandArgumentParser,
                       ArgparserHandledCall)


class InputError(Exception):
    """Thrown if one of the inputs to the commands turned out to be invalid"""
    __slots__ = ()
    

# end class InputError


class CommandBase(ICommand, LazyMixin):
    """Implements a simple command which is easily configured through overridable class members.
    
    It has built-in support for plugin-subcommands
    """
    __slots__ = (
                    '_log',         # our logging instance, lazy
                    '_info',        # info kv store, lazy
                    '_app',         # the application to use when querying the registry, or settings
                    '_level'        # the depth within the sub-command chain
                )
    
    ArgumentParserType = CommandArgumentParser 
    
    # -------------------------
    ## @name Information
    # Subclasses should override those values
    # @{
    
    ## Name of our program
    name = None
    ## A version string
    version = None
    ## Logging prefix, may be None
    log_id = None
    ## command description
    description = None
    
    ## If True, unknown or remaining arguments are allowed.
    ## This can be useful for variable argument list parsing.
    ## However, sometimes its just typos which lead to this, causing unexpected behaviour if incought
    allow_unknown_args = False

    ## -- End Information -- @}
    
    # -------------------------
    ## @name Configuration
    # @{
    
    ## If not None, a title to be used for the subcommand description
    ## It will also enable subcommand search.
    subcommands_title = None
    
    ## The description to be used for all subcommands
    ## If not None, it will also enable subcommand search
    subcommands_description = None
    
    ## Help for all found subcommands
    ## If not None, it will also enable subcommand search 
    subcommands_help = None

    ## If not None, and if no application instance is provided during initialization, we will create a default one
    # when instantiated.
    # Set this to the application type you want to intantiate, most commonly
    # If you want to override arguments, provide your own type and re-implement `new()`
    ApplicationType = ProcessAwareApplication

    
    ## -- End Configuration -- @}
    
    # -------------------------
    ## @name Constants
    # @{
    
    ## A constant to indicate success of our command. Useful as return value of the execute() method
    SUCCESS = 0
    
    ## A constant indicating a general error
    ERROR = 1
    
    ## A constant indicating an error related to file-io or accessibility
    FILE_ERROR = 2
    
    ## A constant indicating an error with argument parsing or handling
    ARGUMENT_ERROR = 3
    
    ## A constant indicating signal 15/SIGTERM, keyboard interrupt with Ctrl+C
    KEYBOARD_INTERRUPT = 4
    
    ## A constant indicating that the argument was handled by the argument parser itself, usually for 
    # low-level built-in flags
    ARGUMENT_HANDLED = 5
    
    ## A constant indicating an unhandled exception, which is usually a programming bug
    UNHANDLED_ERROR = 255
    
    ## -- End Constants -- @}

    def __init__(self, application=None):
        """Initialize this instance
        @param application instance of type Application, which is used to query the plugin registry. 
        If None, the global instance will be used automatically"""
        super(ICommand, self).__init__()
        self._app = application
        self._level = 0
        if self._app is None and self.ApplicationType:
            self._app = self.ApplicationType.new()
        # end 
    
    def _set_cache_(self, name):
        if name == '_log':
            lid = self.log_id or self.name
            if self._is_subcommand():
                lid = '%s %s' % (self.main_command_name, self.name)
            # end handle subcommands
            self._log = logging.getLogger(lid)
        elif name == '_info':
            assert self.name and self.version and self.description
            log_id = self.log_id or self.name
            self._info = DictObject(              {
                                                    'name' : self.name,
                                                    'version' : self.version,
                                                    'log_id' : log_id,
                                                    'description' : self.description
                                                  })
        else:
            return super(CommandBase, self)._set_cache_(name)
        # end handle name
        
    def _has_subcommands(self):
       """@return True if we have subcommands"""
       return any((self.subcommands_title, self.subcommands_description, self.subcommands_help))
       
    def _is_subcommand(self):
       """@return True if we are a subcommand"""
       return hasattr(self, 'main_command_name') and self.main_command_name

    def _subcommand_slot_name(self):
       """@return a name to access the args namespace, matching our level.
       That way, arbitrary depth command hierachies can be supported"""
       return "__subcommand__%i" % self._level
        
    # -------------------------
    ## @name Interface Implementation
    # @{
    
    def info_data(self):
        return self._info
    
    def log(self):
        return self._log
        
    def setup_argparser(self, parser):
        """Default implementation adds nothing. This is common if you use subcommands primarily"""
        return self
        
    def execute(self, args, remaining_args):
        """Base implementation will just execute the selected subcommand
        @throws NotImplementedError if this command has no subcommands"""
        if not self._has_subcommands():
            raise NotImplementedError("Have no subcommands, thus the subclass needs to implement this")

        cmd = getattr(args, self._subcommand_slot_name())
        assert cmd is not self
        return cmd.execute(args, remaining_args)
            
        
    ## -- End Interface Implementation -- @}        
    # -------------------------

    ## @name Subclass Methods
    # Methods that can be overridden by subclasses
    # @{
    
    def _find_compatible_subcommands(self):
        """@return a list or tuple of compatible ISubCommand instances. Must contain at least one subcommand instance
        @note the base implementation searches the current environment stack for it"""
        return [scmd for scmd in (self.application() or bapp.main()).context().new_instances(ISubCommand) 
                                                                    if scmd.is_compatible(self)]
        
    def _add_version_argument(self, parser, version):
        """Set the given version as argument to the argparser.
        By default, we set the --version flag only, but subclasses can decide how they wish
        to handle it themselves
        @param parser an argparse.ArgumentParser instance
        @param version a version string"""
        parser.add_argument('--version', action='version', version=version)
    
    ## -- End Subclass Methods -- @}
    
    # -------------------------
    ## @name Interface
    # @{
    
    def argparser(self, parser = None):
        """@return a fully initialized arg-parser instance, ready for parsing arguments
        @param parser if set, you are called as neseted subcomand. Parser was initialized for you and 
        should be altered with your subcommands accordingly."""
        info = self.info_data()
        if parser is None:
            parser = self.ArgumentParserType(prog=info.name,
                                             description=info.description)

        # end handle parser
        self._add_version_argument(parser, str(info.version))
        self.setup_argparser(parser)
        if self._has_subcommands():
            subcommands = self._find_compatible_subcommands()
<<<<<<< HEAD
            assert subcommands, "Couldn't find a single subcommand"
            
            scmds_dict = dict()
            if self.subcommands_title:
                scmds_dict['title'] = self.subcommands_title
            if self.subcommands_description:
                scmds_dict['description'] = self.subcommands_description
            if self.subcommands_help:
                scmds_dict['help'] = self.subcommands_help
            
            subparsers = parser.add_subparsers(**scmds_dict)
            for cmd in subcommands:
                cmd_info = cmd.info_data()
                subparser = subparsers.add_parser(cmd_info.name, description=cmd_info.description, help=cmd_info.description)
                subparser.set_defaults(**{self._subcommand_slot_name() : cmd})
                # Allow recursion - there can be a hierarchy of subcommands
                assert cmd is not self, 'picked up myself as subcommand - check your name'
                if cmd._has_subcommands():
                    # that way, the new subcommand master will be able to 
                    cmd._level = self._level + 1
                    cmd.argparser(subparser)
                else:
                    cmd.setup_argparser(subparser)
                # end handle arg initialization
            # end for each subcommand
=======
            if subcommands:
                scmds_dict = dict()
                if self.subcommands_title:
                    scmds_dict['title'] = self.subcommands_title
                if self.subcommands_description:
                    scmds_dict['description'] = self.subcommands_description
                if self.subcommands_help:
                    scmds_dict['help'] = self.subcommands_help
                
                subparsers = parser.add_subparsers(**scmds_dict)
                for cmd in subcommands:
                    cmd_info = command_info(cmd)
                    subparser = subparsers.add_parser(cmd_info.name, description=cmd_info.description, help=cmd_info.description)
                    subparser.set_defaults(subcommand=cmd)
                    cmd.setup_argparser(subparser)
                # end for each subcommand
            else:
                self.log().warn("Couldn't find a single subcommand")
            # end have subcommands
>>>>>>> c8ac365f
        # end handle subcommands
        return parser
        
    def parse_and_execute(self, args=None):
        """Parses the given argument list and executes the command.
        @note will catch exceptions and translates them into exit codes and logging output
        @param args tuple or list of argument strings. e.g. sys.argv[1:]. If None, sys.argv[1:0] is used automatically
        @return exit code as integer between 0 and 255. If an unhandled exception occurred, 255 will be returned
        @note If we implement subcommands, giving no arguments will print usage information and set an error code
        """
        if args is None:
            args = sys.argv[1:]
        # end handle args default
        
        parser = self.argparser()
        try:
            if self._has_subcommands() and not args: 
                parser.print_usage()
                return self.ERROR
            # print usage if nothing was specified
            parsed_args, remaining_args = parser.parse_known_args(args)
            if not (self.allow_unknown_args|(self._has_subcommands() and 
                    getattr(parsed_args, self._subcommand_slot_name()).allow_unknown_args)) and remaining_args:
                sys.stderr.write("The following arguments could not be parsed: '%s'\n" % ' '.join(remaining_args))
                return self.ERROR
            # end handle remaining
            return self.execute(parsed_args, remaining_args)
        except ArgparserHandledCall, info:
            # Happens on help or version - exit with error anyway as we didn't do anything useful
            if info.message:
                sys.stdout.write(info.message + '/n')
            return self.ARGUMENT_HANDLED
        except ParserError, err:
            self.log().error(str(err))
            return self.ARGUMENT_ERROR
        except InputError, err:
            cmd = getattr(parsed_args, self._subcommand_slot_name())
            (cmd and cmd.log() or self.log()).error(str(err))
            return self.ARGUMENT_ERROR
        except (ArgumentError, ArgumentTypeError), err:
            parser.print_usage(sys.stderr)
            self.log().error(str(err))
            return self.ARGUMENT_ERROR
        except KeyboardInterrupt:
            # Signal 15, or Ctrl+C
            self.log().error("Interrupted by user")
            return self.KEYBOARD_INTERRUPT
        except Exception, err:
            self.log().error("An unhandled exception occurred", exc_info=True)
            return self.UNHANDLED_ERROR
        # end exception handling
        
    @classmethod
    def main(cls):
        """Convenience method to instantiate this type and run its parse_and_execute().
        It will also perform a system-exit with the exit code of the exit code of the aforementioned method"""
        sys.exit(cls().parse_and_execute())

    def application(self):
        """@return the Application instance we should use for plugin queries, or None if it is unset
        and the global one will be used"""
        return self._app
        
            
    ## -- End Interface -- @}
# end class CommandBase


class SubCommandBase(CommandBase, ISubCommand):
    """Base implementation for SubCommands to work with any compatible main command.
    
    Compatibility is determined by comparing the name of the given command with the name we see in 
    our configuration.
    
    The SubCommand's name will also serve as name used to refer to it. For example, a subcommand named 'list'
    will be accessible through 'main list ...' .
    """
    __slots__ = ()
    
    # -------------------------
    ## @name Configuration
    # To be configured by subtypes
    # @{
    
    ## The name of the main command we should be compatible with
    main_command_name = None

    ## We never want to create an application, and assume it's done in the main command
    ApplicationType = None
    
    ## -- End Configuration -- @}
    
    # -------------------------
    ## @name Interface Implementation
    # @{
    
    def is_compatible(self, command):
        """@return True if the given command's name"""
        assert self.main_command_name
        return command.info_data().name == self.main_command_name
    
    ## -- End Interface Implementation -- @}

# end class SubCommandBase<|MERGE_RESOLUTION|>--- conflicted
+++ resolved
@@ -232,34 +232,7 @@
         self.setup_argparser(parser)
         if self._has_subcommands():
             subcommands = self._find_compatible_subcommands()
-<<<<<<< HEAD
-            assert subcommands, "Couldn't find a single subcommand"
-            
-            scmds_dict = dict()
-            if self.subcommands_title:
-                scmds_dict['title'] = self.subcommands_title
-            if self.subcommands_description:
-                scmds_dict['description'] = self.subcommands_description
-            if self.subcommands_help:
-                scmds_dict['help'] = self.subcommands_help
-            
-            subparsers = parser.add_subparsers(**scmds_dict)
-            for cmd in subcommands:
-                cmd_info = cmd.info_data()
-                subparser = subparsers.add_parser(cmd_info.name, description=cmd_info.description, help=cmd_info.description)
-                subparser.set_defaults(**{self._subcommand_slot_name() : cmd})
-                # Allow recursion - there can be a hierarchy of subcommands
-                assert cmd is not self, 'picked up myself as subcommand - check your name'
-                if cmd._has_subcommands():
-                    # that way, the new subcommand master will be able to 
-                    cmd._level = self._level + 1
-                    cmd.argparser(subparser)
-                else:
-                    cmd.setup_argparser(subparser)
-                # end handle arg initialization
-            # end for each subcommand
-=======
-            if subcommands:
+            if subcommands:            
                 scmds_dict = dict()
                 if self.subcommands_title:
                     scmds_dict['title'] = self.subcommands_title
@@ -270,15 +243,22 @@
                 
                 subparsers = parser.add_subparsers(**scmds_dict)
                 for cmd in subcommands:
-                    cmd_info = command_info(cmd)
+                    cmd_info = cmd.info_data()
                     subparser = subparsers.add_parser(cmd_info.name, description=cmd_info.description, help=cmd_info.description)
-                    subparser.set_defaults(subcommand=cmd)
-                    cmd.setup_argparser(subparser)
+                    subparser.set_defaults(**{self._subcommand_slot_name() : cmd})
+                    # Allow recursion - there can be a hierarchy of subcommands
+                    assert cmd is not self, 'picked up myself as subcommand - check your name'
+                    if cmd._has_subcommands():
+                        # that way, the new subcommand master will be able to 
+                        cmd._level = self._level + 1
+                        cmd.argparser(subparser)
+                    else:
+                        cmd.setup_argparser(subparser)
+                    # end handle arg initialization
                 # end for each subcommand
             else:
                 self.log().warn("Couldn't find a single subcommand")
             # end have subcommands
->>>>>>> c8ac365f
         # end handle subcommands
         return parser
         
